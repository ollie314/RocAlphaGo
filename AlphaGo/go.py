--- conflicted
+++ resolved
@@ -6,484 +6,484 @@
 PASS_MOVE = None
 
 class GameState(object):
-<<<<<<< HEAD
-    """State of a game of Go and some basic functions to interact with it
-    """
-
-    def __init__(self, size=19):
-        self.board = np.zeros((size, size))
-        self.board.fill(EMPTY)
-        self.size = size
-        self.turns_played = 0
-        self.current_player = BLACK
-        self.ko = None
-        self.history = []
-        self.num_black_prisoners = 0
-        self.num_white_prisoners = 0
-
-    def copy(self):
-        """get a copy of this Game state
-        """
-        other = GameState(self.size)
-        other.board = self.board.copy()
-        other.turns_played = self.turns_played
-        other.current_player = self.current_player
-        other.ko = self.ko
-        other.history = list(self.history)
-        other.num_black_prisoners = self.num_black_prisoners
-        other.num_white_prisoners = self.num_white_prisoners
-        return other
-
-    def liberty_count(self, position):
-        """Count liberty of a single position (maxium = 4).
-
-        Keyword arguments:
-        position -- a tuple of (x, y)
-        x being the column index of the position we want to calculate the liberty
-        y being the row index of the position we want to calculate the liberty
-
-        Return:
-        q -- A interger in [0, 4]. The count of liberty of the input single
-        position
-        """
-        return len(self.liberty_pos(position))
-
-    def liberty_count_group(self, group):
-        """Count liberty of a single position (maxium = 4).
-
-        Keyword arguments:
-        position -- a tuple of (x, y)
-        x being the column index of the position we want to calculate the liberty
-        y being the row index of the position we want to calculate the liberty
-
-        Return:
-        q -- The liberty count for entire group
-        position
-        """
-        return len(self.liberty_pos_group(group))
-
-    def liberty_pos(self, position):
-        """Record the liberty positions of a single position.
-
-        Keyword arguments:
-        position -- a tuple of (x, y)
-        x being the column index of the position we want to calculate the liberty
-        y being the row index of the position we want to calculate the liberty
-
-        Return:
-        pos -- Return a list of tuples consist of (x, y)s which are the liberty
-        positions on the input single position. len(pos) <= 4
-        """
-        (x, y) = position
-        pos = []
-        if x + 1 < self.size and self.board[x + 1][y] == EMPTY:
-            pos.append((x + 1, y))
-        if y + 1 < self.size and self.board[x][y + 1] == EMPTY:
-            pos.append((x, y + 1))
-        if x - 1 >= 0 and self.board[x - 1][y] == EMPTY:
-            pos.append((x - 1, y))
-        if y - 1 >= 0 and self.board[x][y - 1] == EMPTY:
-            pos.append((x, y - 1))
-        return pos
-
-    def liberty_pos_group(self, group):
-        """Get all liberty positions around group.
-
-        Args:
-        group (list of position tuples corresponding to connected group)
-
-        Return:
-        pos (list of position tuples corresponding to liberties of group)
-        """
-        pos = []
-        for p in group:
-            lib = self.liberty_pos(p)
-            if len(lib) > 0:
-                pos.extend(lib)
-        pos = list(set(pos))  # Remove redundant tuples
-        return pos
-
-    def get_neighbor(self, position):
-        """An auxiliary function for update_current_liberties. This function looks around
-        locally in 4 directions. That is, we just pick one position and look to
-        see if there are same-color neighbors around it.
-
-        Keyword arguments:
-        position -- a tuple of (x, y)
-        x being the column index of the position in consideration
-        y being the row index of the posisiton in consideration
-
-        Return:
-        neighbor -- Return a list of tuples consist of (x, y)s which are the
-        same-color neighbors of the input single position.
-        len(neighbor_set) <= 4
-        """
-        (x, y) = position
-        neighbor_set = []
-        if y+1 < self.size and self.board[x][y] == self.board[x][y+1]:
-            neighbor_set.append((x, y+1))
-        if x+1 < self.size and self.board[x][y] == self.board[x+1][y]:
-            neighbor_set.append((x+1, y))
-        if x-1 >= 0 and self.board[x][y] == self.board[x-1][y]:
-            neighbor_set.append((x-1, y))
-        if y-1 >= 0 and self.board[x][y] == self.board[x][y-1]:
-            neighbor_set.append((x, y-1))
-        return neighbor_set
-
-    def get_group(self, position):
-        """An auxiliary function for update_current_liberties. This function performs the
-        visiting process to identify a connected group of the same color.
-
-        Keyword arguments:
-        position -- a tuple of (x, y)
-        x being the column index of the starting position of the search
-        y being the row index of the starting position of the search
-
-        Return:
-        neighbor_set -- Return a list of (x, y) tuples corresponding to a cluster of
-        stones belonging to one player, which contains the input single position.
-        len(neighbor_set) is size of the cluster, can be large.
-        """
-        (x, y) = position
-        # handle case where there is no piece at (x,y)
-        if self.board[x][y] == EMPTY:
-            return set()
-        # A list for record the places we visited in the process
-        # default to the starting position to handle the case where there are no neighbors (group size is 1)
-        visited = [(x, y)]
-        # A list for the the places we still want to visit
-        to_visit = self.get_neighbor((x, y))
-        while len(to_visit) != 0:
-            for n in to_visit:
-                # append serve as the actual visit
-                visited.append(n)
-                # take off the places already visited from the wish list
-                to_visit.remove(n)
-            # With the cluster we have now, we look around even further
-            for v in visited:
-                # we try to look for same-color neighbors for each one which we already visited
-                for n in self.get_neighbor(v):
-                    # we don't need to consider the places we already visited when we're looking
-                    if n not in visited:
-                        to_visit.append(n)
-        neighbor_list = list(set(visited))
-        return neighbor_list
-
-    def update_current_liberties(self):
-        """Calculate the liberty values of the whole board
-
-        Keyword arguments:
-        None. We just need the board itself.
-
-        Return:
-        A matrix self.size * self.size, with entries of the liberty number of
-        each position on the board.
-        Empty spaces have liberty 0. Instead of the single stone liberty, we
-        consider the liberty of the
-        group/cluster of the same color the position is in.
-        """
-
-        curr_liberties = np.ones((self.size, self.size)) * (-1)
-
-        for x in range(0, self.size):
-            for y in range(0, self.size):
-
-                if self.board[x][y] == EMPTY:
-                    continue
-
-                # get the members in the cluster and then calculate their liberty positions
-                lib_set = set()
-                neighbors = self.get_group((x, y))
-                for n in neighbors:
-                    lib_set |= set(self.liberty_pos(n))
-
-                curr_liberties[x][y] = len(lib_set)
-        return curr_liberties
-
-    def is_suicide(self, action):
-        """return true if having current_player play at <action> would be suicide
-        """
-        tmp = self.copy()
-        tmp.board[action] = tmp.current_player
-        zero_liberties = tmp.update_current_liberties() == 0
-        other_player = tmp.board == -tmp.current_player
-        to_remove = np.logical_and(zero_liberties, other_player)
-        tmp.board[to_remove] = EMPTY
-        return tmp.update_current_liberties()[action] == 0
-
-    def is_legal(self, action):
-        """determine if the given action (x,y tuple) is a legal move
-
-        note: we only check ko, not superko at this point (TODO?)
-        """
-        # passing move
-        if action is PASS_MOVE:
-            return True
-        (x, y) = action
-        empty = self.board[x][y] == EMPTY
-        on_board = x >= 0 and y >= 0 and x < self.size and y < self.size
-        suicide = self.is_suicide(action)
-        ko = action == self.ko
-        return on_board and (not suicide) and (not ko) and empty
-
-    def is_eye(self, position, owner):
-        """returns whether the position is empty and is surrounded by all stones of 'owner'
-        """
-        (x, y) = position
-        if self.board[x, y] != EMPTY:
-            return False
-
-        neighbors = [(x-1, y), (x+1, y), (x, y-1), (x, y+1)]
-        for (nx, ny) in neighbors:
-            if nx >= 0 and ny >= 0 and nx < self.size and ny < self.size:
-                if self.board[nx, ny] != owner:
-                    return False
-        return True
-
-    def get_legal_moves(self):
-        moves = []
-        for x in range(self.size):
-            for y in range(self.size):
-                if self.is_legal((x, y)):
-                    moves.append((x, y))
-        return moves
-
-    def is_ladder_capture(self, action):
-        """A move is a 'ladder capture' if:
-        1) after this move, opponent has only one liberty
-        2) and after opponent plays on that liberty to escape, this creates
-           exactly 2 liberties
-        (Note that (1) doesn't have to be directly caused by the move we're
-        considering. The atari may have been played on a previous turn.)
-        """
-        (x, y) = action
-        # Play out from point of view of opponent getting captured by ladder
-        tmp = self.copy()
-        tmp.do_move(action)  # Do move=action
-        # Check liberties of all pieces
-        board_libs = tmp.update_current_liberties()
-        # Find locations where opponent has only 1 liberty
-        one_lib = board_libs == 1  # All board positions with one liberty
-        if np.any(one_lib):
-            print 'Found 1-libs on board...'
-            # select only those 1-libs that belong to opponent
-            one_lib_opp = np.logical_and(one_lib, tmp.board == tmp.current_player)
-            # further select only those within the neighborhood of 'action'
-            # neighbors = self.get_neighbor(action)
-            # X_n, Y_n = neighbors
-            # BP()
-            # # for (x, y) in neighbors:
-            # #     if 
-
-            if np.any(one_lib_opp):
-                print 'Found 1-libs belonging to opponent...'
-                x_1lib, y_1lib = np.where(
-                    np.logical_and(one_lib, tmp.board == tmp.current_player))
-                # Convert from numpy to tuples
-                tuples_one_lib_opp = [(x_, y_) for x_, y_ in zip(x_1lib, y_1lib)]
-                print "Opponent 1-lib positions: ", tuples_one_lib_opp
-                # For each opponent stone with 1 liberty, simulate if
-                # move to its liberty would result in 2 liberties
-                for t in tuples_one_lib_opp:
-                    print "Testing tuple ", t
-                    tmp1 = tmp.copy()
-                    # Get open space
-                    if tmp1.liberty_count(t) == 1:
-                        libs = tmp1.liberty_pos(t)
-                        assert len(libs) == 1  # If not, liberty_count was mistaken
-                        lib = libs[0]
-                        tmp1.do_move(lib)
-                        # Now check liberties at t
-                        n_libs = tmp1.liberty_count(lib)
-                        if n_libs == 2:
-                            # We've met our criteria. 'action' is ladder capture
-                            return True
-                        print "Didn't work. There were {} resultant liberties".format(n_libs)
-                    else:
-                        "Zero liberties. Trying next tuple..."
-                # We've checked all opponent 1-libs, and none resulted in
-                # exactly 2 libs, so 'action' is not a ladder capture.
-                print "None of the opponent 1-lib plays resulted in 2 liberties. Not a ladder."
-                return False
-            else:
-                print "Opponent had no 1-libs. Not a ladder."
-                return False  # Not a ladder, because opponent has no 1-lib groups
-        else:
-            print "Found no 1-libs. Not a ladder."
-            # Not a ladder, because no 1-lib groups on board
-            return False
-
-    def is_ladder_escape(self, action):
-        """Version 1: A move is a 'ladder escape' if a) player is currently trapped
-        in ladder and there is exactly one liberty for group of stones in the
-        ladder, and b) playing at that liberty results in more than 2 liberties
-
-        Version 2: A move is a 'ladder escape' if afterwards, opponent no longer has an
-        option for ladder capture. Test by looking over all legal opponent
-        moves to see if there are any ladder captures.
-        """
-        from ipdb import set_trace as BP
-        # First, check if currently in a ladder by seeing if previous opponent
-        # move was a ladder capture. (Sufficient check, because every
-        # subsequent offensive by the capturer in a ladder sequence should
-        # also be a ladder capture)
-        if self.prev.is_ladder_capture(self.history[-1]):
-            # Then, simulate move...
-            tmp = self.copy()
-            tmp.do_move(action)
-            # ...and count liberties
-            lib_count = tmp.liberty_count_group(tmp.get_group(action))
-            BP()
-            if lib_count > 2:
-                return True
-
-            # Version 2
-            # # and test if opponent has any ladder capture options
-            # for move in tmp.get_legal_moves():
-            #     if tmp.is_ladder_capture(move):
-            #         # Opponent still has a ladder capture available, so not a
-            #         # ladder escape
-            #         return False
-            # return True
-        return False
-
-    def do_move(self, action):
-        """Play current_player's color at (x,y)
-
-        If it is a legal move, current_player switches to the other player
-        If not, an IllegalMove exception is raised
-        """
-        # Hold onto previous state for use in is_ladder_escape
-        self.prev = self.copy()
-        if self.is_legal(action):
-            # reset ko
-            self.ko = None
-            if action is not PASS_MOVE:
-                (x, y) = action
-                self.board[x][y] = self.current_player
-                # check liberties for captures
-                liberties = self.update_current_liberties()
-                zero_liberties = liberties == 0
-                other_player = self.board == -self.current_player
-                captured_stones = np.logical_and(zero_liberties, other_player)
-                capture_occurred = np.any(captured_stones)  # note EMPTY spaces are -1
-                if capture_occurred:
-                    # clear pieces
-                    self.board[captured_stones] = EMPTY
-                    # count prisoners
-                    num_captured = np.sum(captured_stones)
-                    if self.current_player == BLACK:
-                        self.num_white_prisoners += num_captured
-                    else:
-                        self.num_black_prisoners += num_captured
-                    if num_captured == 1:
-                        xcoord, ycoord = np.where(captured_stones)
-                        self.ko = (xcoord[0], ycoord[0])
-            # next turn
-            self.current_player = -self.current_player
-            self.turns_played += 1
-            self.history.append(action)
-        else:
-            raise IllegalMove(str(action))
-
-    # def do_move_copy(self, gs, action):
-    #     """Play current_player's color at (x,y) on copy of games state, gs
-
-    #     If it is a legal move, current_player switches to the other player
-    #     If not, an IllegalMove exception is raised
-    #     """
-    #     # Hold onto previous state for use in is_ladder_escape
-    #     gs.prev = gs.copy()
-    #     if gs.is_legal(action):
-    #         # reset ko
-    #         gs.ko = None
-    #         if action is not PASS_MOVE:
-    #             (x, y) = action
-    #             gs.board[x][y] = gs.current_player
-    #             # check liberties for captures
-    #             liberties = gs.update_current_liberties()
-    #             zero_liberties = liberties == 0
-    #             other_player = gs.board == -gs.current_player
-    #             captured_stones = np.logical_and(zero_liberties, other_player)
-    #             capture_occurred = np.any(captured_stones)  # note EMPTY spaces are -1
-    #             if capture_occurred:
-    #                 # clear pieces
-    #                 gs.board[captured_stones] = EMPTY
-    #                 # count prisoners
-    #                 num_captured = np.sum(captured_stones)
-    #                 if gs.current_player == BLACK:
-    #                     gs.num_white_prisoners += num_captured
-    #                 else:
-    #                     gs.num_black_prisoners += num_captured
-    #                 if num_captured == 1:
-    #                     xcoord, ycoord = np.where(captured_stones)
-    #                     gs.ko = (xcoord[0], ycoord[0])
-    #         # next turn
-    #         gs.current_player = -gs.current_player
-    #         gs.turns_played += 1
-    #         gs.history.append(action)
-    #     else:
-    #         raise IllegalMove(str(action))
-    #     return gs
-
-    def symmetries(self):
-        """returns a list of 8 GameState objects:
-        all reflections and rotations of the current board
-
-        does not check for duplicates
-        """
-
-        # we use numpy's built-in array symmetry routines for self.board.
-        # but for all xy pairs (i.e. self.ko and self.history), we need to
-        # know how to rotate a tuple (x,y) into (new_x, new_y)
-        xy_symmetry_functions = {
-            "noop":   lambda (x, y): (x, y),
-            "rot90":  lambda (x, y): (y, self.size-x),
-            "rot180": lambda (x, y): (self.size-x, self.size-y),
-            "rot270": lambda (x, y): (self.size-y, x),
-            "mirror-lr": lambda (x, y): (self.size-x, y),
-            "mirror-ud": lambda (x, y): (x, self.size-y),
-            "mirror-\\": lambda (x, y): (y, x),
-            "mirror-/":  lambda (x, y): (self.size-y, self.size-x)
-        }
-
-        def update_ko_history(copy, name):
-            if copy.ko is not None:
-                copy.ko = xy_symmetry_functions[name](copy.ko)
-            copy.history = [xy_symmetry_functions[name](a) if a is not
-                            PASS_MOVE else PASS_MOVE for a in copy.history]
-
-        copies = [self.copy() for i in range(8)]
-        # copies[0] is the original.
-        # rotate CCW 90
-        copies[1].board = np.rot90(self.board, 1)
-        update_ko_history(copies[1], "rot90")
-        # rotate 180
-        copies[2].board = np.rot90(self.board, 2)
-        update_ko_history(copies[2], "rot180")
-        # rotate CCW 270
-        copies[3].board = np.rot90(self.board, 3)
-        update_ko_history(copies[3], "rot270")
-        # mirror left-right
-        copies[4].board = np.fliplr(self.board)
-        update_ko_history(copies[4], "mirror-lr")
-        # mirror up-down
-        copies[5].board = np.flipud(self.board)
-        update_ko_history(copies[5], "mirror-ud")
-        # mirror \ diagonal
-        copies[6].board = np.transpose(self.board)
-        update_ko_history(copies[6], "mirror-\\")
-        # mirror / diagonal (equivalently: rotate 90 CCW then flip LR)
-        copies[7].board = np.fliplr(copies[1].board)
-        update_ko_history(copies[7], "mirror-/")
-        return copies
-
-    def from_sgf(self, sgf_string):
-        raise NotImplementedError()
-
-    def to_sgf(self, sgf_string):
-        raise NotImplementedError()
-=======
+# <<<<<<< HEAD
+#     """State of a game of Go and some basic functions to interact with it
+#     """
+
+#     def __init__(self, size=19):
+#         self.board = np.zeros((size, size))
+#         self.board.fill(EMPTY)
+#         self.size = size
+#         self.turns_played = 0
+#         self.current_player = BLACK
+#         self.ko = None
+#         self.history = []
+#         self.num_black_prisoners = 0
+#         self.num_white_prisoners = 0
+
+#     def copy(self):
+#         """get a copy of this Game state
+#         """
+#         other = GameState(self.size)
+#         other.board = self.board.copy()
+#         other.turns_played = self.turns_played
+#         other.current_player = self.current_player
+#         other.ko = self.ko
+#         other.history = list(self.history)
+#         other.num_black_prisoners = self.num_black_prisoners
+#         other.num_white_prisoners = self.num_white_prisoners
+#         return other
+
+#     def liberty_count(self, position):
+#         """Count liberty of a single position (maxium = 4).
+
+#         Keyword arguments:
+#         position -- a tuple of (x, y)
+#         x being the column index of the position we want to calculate the liberty
+#         y being the row index of the position we want to calculate the liberty
+
+#         Return:
+#         q -- A interger in [0, 4]. The count of liberty of the input single
+#         position
+#         """
+#         return len(self.liberty_pos(position))
+
+#     def liberty_count_group(self, group):
+#         """Count liberty of a single position (maxium = 4).
+
+#         Keyword arguments:
+#         position -- a tuple of (x, y)
+#         x being the column index of the position we want to calculate the liberty
+#         y being the row index of the position we want to calculate the liberty
+
+#         Return:
+#         q -- The liberty count for entire group
+#         position
+#         """
+#         return len(self.liberty_pos_group(group))
+
+#     def liberty_pos(self, position):
+#         """Record the liberty positions of a single position.
+
+#         Keyword arguments:
+#         position -- a tuple of (x, y)
+#         x being the column index of the position we want to calculate the liberty
+#         y being the row index of the position we want to calculate the liberty
+
+#         Return:
+#         pos -- Return a list of tuples consist of (x, y)s which are the liberty
+#         positions on the input single position. len(pos) <= 4
+#         """
+#         (x, y) = position
+#         pos = []
+#         if x + 1 < self.size and self.board[x + 1][y] == EMPTY:
+#             pos.append((x + 1, y))
+#         if y + 1 < self.size and self.board[x][y + 1] == EMPTY:
+#             pos.append((x, y + 1))
+#         if x - 1 >= 0 and self.board[x - 1][y] == EMPTY:
+#             pos.append((x - 1, y))
+#         if y - 1 >= 0 and self.board[x][y - 1] == EMPTY:
+#             pos.append((x, y - 1))
+#         return pos
+
+#     def liberty_pos_group(self, group):
+#         """Get all liberty positions around group.
+
+#         Args:
+#         group (list of position tuples corresponding to connected group)
+
+#         Return:
+#         pos (list of position tuples corresponding to liberties of group)
+#         """
+#         pos = []
+#         for p in group:
+#             lib = self.liberty_pos(p)
+#             if len(lib) > 0:
+#                 pos.extend(lib)
+#         pos = list(set(pos))  # Remove redundant tuples
+#         return pos
+
+#     def get_neighbor(self, position):
+#         """An auxiliary function for update_current_liberties. This function looks around
+#         locally in 4 directions. That is, we just pick one position and look to
+#         see if there are same-color neighbors around it.
+
+#         Keyword arguments:
+#         position -- a tuple of (x, y)
+#         x being the column index of the position in consideration
+#         y being the row index of the posisiton in consideration
+
+#         Return:
+#         neighbor -- Return a list of tuples consist of (x, y)s which are the
+#         same-color neighbors of the input single position.
+#         len(neighbor_set) <= 4
+#         """
+#         (x, y) = position
+#         neighbor_set = []
+#         if y+1 < self.size and self.board[x][y] == self.board[x][y+1]:
+#             neighbor_set.append((x, y+1))
+#         if x+1 < self.size and self.board[x][y] == self.board[x+1][y]:
+#             neighbor_set.append((x+1, y))
+#         if x-1 >= 0 and self.board[x][y] == self.board[x-1][y]:
+#             neighbor_set.append((x-1, y))
+#         if y-1 >= 0 and self.board[x][y] == self.board[x][y-1]:
+#             neighbor_set.append((x, y-1))
+#         return neighbor_set
+
+#     def get_group(self, position):
+#         """An auxiliary function for update_current_liberties. This function performs the
+#         visiting process to identify a connected group of the same color.
+
+#         Keyword arguments:
+#         position -- a tuple of (x, y)
+#         x being the column index of the starting position of the search
+#         y being the row index of the starting position of the search
+
+#         Return:
+#         neighbor_set -- Return a list of (x, y) tuples corresponding to a cluster of
+#         stones belonging to one player, which contains the input single position.
+#         len(neighbor_set) is size of the cluster, can be large.
+#         """
+#         (x, y) = position
+#         # handle case where there is no piece at (x,y)
+#         if self.board[x][y] == EMPTY:
+#             return set()
+#         # A list for record the places we visited in the process
+#         # default to the starting position to handle the case where there are no neighbors (group size is 1)
+#         visited = [(x, y)]
+#         # A list for the the places we still want to visit
+#         to_visit = self.get_neighbor((x, y))
+#         while len(to_visit) != 0:
+#             for n in to_visit:
+#                 # append serve as the actual visit
+#                 visited.append(n)
+#                 # take off the places already visited from the wish list
+#                 to_visit.remove(n)
+#             # With the cluster we have now, we look around even further
+#             for v in visited:
+#                 # we try to look for same-color neighbors for each one which we already visited
+#                 for n in self.get_neighbor(v):
+#                     # we don't need to consider the places we already visited when we're looking
+#                     if n not in visited:
+#                         to_visit.append(n)
+#         neighbor_list = list(set(visited))
+#         return neighbor_list
+
+#     def update_current_liberties(self):
+#         """Calculate the liberty values of the whole board
+
+#         Keyword arguments:
+#         None. We just need the board itself.
+
+#         Return:
+#         A matrix self.size * self.size, with entries of the liberty number of
+#         each position on the board.
+#         Empty spaces have liberty 0. Instead of the single stone liberty, we
+#         consider the liberty of the
+#         group/cluster of the same color the position is in.
+#         """
+
+#         curr_liberties = np.ones((self.size, self.size)) * (-1)
+
+#         for x in range(0, self.size):
+#             for y in range(0, self.size):
+
+#                 if self.board[x][y] == EMPTY:
+#                     continue
+
+#                 # get the members in the cluster and then calculate their liberty positions
+#                 lib_set = set()
+#                 neighbors = self.get_group((x, y))
+#                 for n in neighbors:
+#                     lib_set |= set(self.liberty_pos(n))
+
+#                 curr_liberties[x][y] = len(lib_set)
+#         return curr_liberties
+
+#     def is_suicide(self, action):
+#         """return true if having current_player play at <action> would be suicide
+#         """
+#         tmp = self.copy()
+#         tmp.board[action] = tmp.current_player
+#         zero_liberties = tmp.update_current_liberties() == 0
+#         other_player = tmp.board == -tmp.current_player
+#         to_remove = np.logical_and(zero_liberties, other_player)
+#         tmp.board[to_remove] = EMPTY
+#         return tmp.update_current_liberties()[action] == 0
+
+#     def is_legal(self, action):
+#         """determine if the given action (x,y tuple) is a legal move
+
+#         note: we only check ko, not superko at this point (TODO?)
+#         """
+#         # passing move
+#         if action is PASS_MOVE:
+#             return True
+#         (x, y) = action
+#         empty = self.board[x][y] == EMPTY
+#         on_board = x >= 0 and y >= 0 and x < self.size and y < self.size
+#         suicide = self.is_suicide(action)
+#         ko = action == self.ko
+#         return on_board and (not suicide) and (not ko) and empty
+
+#     def is_eye(self, position, owner):
+#         """returns whether the position is empty and is surrounded by all stones of 'owner'
+#         """
+#         (x, y) = position
+#         if self.board[x, y] != EMPTY:
+#             return False
+
+#         neighbors = [(x-1, y), (x+1, y), (x, y-1), (x, y+1)]
+#         for (nx, ny) in neighbors:
+#             if nx >= 0 and ny >= 0 and nx < self.size and ny < self.size:
+#                 if self.board[nx, ny] != owner:
+#                     return False
+#         return True
+
+#     def get_legal_moves(self):
+#         moves = []
+#         for x in range(self.size):
+#             for y in range(self.size):
+#                 if self.is_legal((x, y)):
+#                     moves.append((x, y))
+#         return moves
+
+#     def is_ladder_capture(self, action):
+#         """A move is a 'ladder capture' if:
+#         1) after this move, opponent has only one liberty
+#         2) and after opponent plays on that liberty to escape, this creates
+#            exactly 2 liberties
+#         (Note that (1) doesn't have to be directly caused by the move we're
+#         considering. The atari may have been played on a previous turn.)
+#         """
+#         (x, y) = action
+#         # Play out from point of view of opponent getting captured by ladder
+#         tmp = self.copy()
+#         tmp.do_move(action)  # Do move=action
+#         # Check liberties of all pieces
+#         board_libs = tmp.update_current_liberties()
+#         # Find locations where opponent has only 1 liberty
+#         one_lib = board_libs == 1  # All board positions with one liberty
+#         if np.any(one_lib):
+#             print 'Found 1-libs on board...'
+#             # select only those 1-libs that belong to opponent
+#             one_lib_opp = np.logical_and(one_lib, tmp.board == tmp.current_player)
+#             # further select only those within the neighborhood of 'action'
+#             # neighbors = self.get_neighbor(action)
+#             # X_n, Y_n = neighbors
+#             # BP()
+#             # # for (x, y) in neighbors:
+#             # #     if 
+
+#             if np.any(one_lib_opp):
+#                 print 'Found 1-libs belonging to opponent...'
+#                 x_1lib, y_1lib = np.where(
+#                     np.logical_and(one_lib, tmp.board == tmp.current_player))
+#                 # Convert from numpy to tuples
+#                 tuples_one_lib_opp = [(x_, y_) for x_, y_ in zip(x_1lib, y_1lib)]
+#                 print "Opponent 1-lib positions: ", tuples_one_lib_opp
+#                 # For each opponent stone with 1 liberty, simulate if
+#                 # move to its liberty would result in 2 liberties
+#                 for t in tuples_one_lib_opp:
+#                     print "Testing tuple ", t
+#                     tmp1 = tmp.copy()
+#                     # Get open space
+#                     if tmp1.liberty_count(t) == 1:
+#                         libs = tmp1.liberty_pos(t)
+#                         assert len(libs) == 1  # If not, liberty_count was mistaken
+#                         lib = libs[0]
+#                         tmp1.do_move(lib)
+#                         # Now check liberties at t
+#                         n_libs = tmp1.liberty_count(lib)
+#                         if n_libs == 2:
+#                             # We've met our criteria. 'action' is ladder capture
+#                             return True
+#                         print "Didn't work. There were {} resultant liberties".format(n_libs)
+#                     else:
+#                         "Zero liberties. Trying next tuple..."
+#                 # We've checked all opponent 1-libs, and none resulted in
+#                 # exactly 2 libs, so 'action' is not a ladder capture.
+#                 print "None of the opponent 1-lib plays resulted in 2 liberties. Not a ladder."
+#                 return False
+#             else:
+#                 print "Opponent had no 1-libs. Not a ladder."
+#                 return False  # Not a ladder, because opponent has no 1-lib groups
+#         else:
+#             print "Found no 1-libs. Not a ladder."
+#             # Not a ladder, because no 1-lib groups on board
+#             return False
+
+#     def is_ladder_escape(self, action):
+#         """Version 1: A move is a 'ladder escape' if a) player is currently trapped
+#         in ladder and there is exactly one liberty for group of stones in the
+#         ladder, and b) playing at that liberty results in more than 2 liberties
+
+#         Version 2: A move is a 'ladder escape' if afterwards, opponent no longer has an
+#         option for ladder capture. Test by looking over all legal opponent
+#         moves to see if there are any ladder captures.
+#         """
+#         from ipdb import set_trace as BP
+#         # First, check if currently in a ladder by seeing if previous opponent
+#         # move was a ladder capture. (Sufficient check, because every
+#         # subsequent offensive by the capturer in a ladder sequence should
+#         # also be a ladder capture)
+#         if self.prev.is_ladder_capture(self.history[-1]):
+#             # Then, simulate move...
+#             tmp = self.copy()
+#             tmp.do_move(action)
+#             # ...and count liberties
+#             lib_count = tmp.liberty_count_group(tmp.get_group(action))
+#             BP()
+#             if lib_count > 2:
+#                 return True
+
+#             # Version 2
+#             # # and test if opponent has any ladder capture options
+#             # for move in tmp.get_legal_moves():
+#             #     if tmp.is_ladder_capture(move):
+#             #         # Opponent still has a ladder capture available, so not a
+#             #         # ladder escape
+#             #         return False
+#             # return True
+#         return False
+
+#     def do_move(self, action):
+#         """Play current_player's color at (x,y)
+
+#         If it is a legal move, current_player switches to the other player
+#         If not, an IllegalMove exception is raised
+#         """
+#         # Hold onto previous state for use in is_ladder_escape
+#         self.prev = self.copy()
+#         if self.is_legal(action):
+#             # reset ko
+#             self.ko = None
+#             if action is not PASS_MOVE:
+#                 (x, y) = action
+#                 self.board[x][y] = self.current_player
+#                 # check liberties for captures
+#                 liberties = self.update_current_liberties()
+#                 zero_liberties = liberties == 0
+#                 other_player = self.board == -self.current_player
+#                 captured_stones = np.logical_and(zero_liberties, other_player)
+#                 capture_occurred = np.any(captured_stones)  # note EMPTY spaces are -1
+#                 if capture_occurred:
+#                     # clear pieces
+#                     self.board[captured_stones] = EMPTY
+#                     # count prisoners
+#                     num_captured = np.sum(captured_stones)
+#                     if self.current_player == BLACK:
+#                         self.num_white_prisoners += num_captured
+#                     else:
+#                         self.num_black_prisoners += num_captured
+#                     if num_captured == 1:
+#                         xcoord, ycoord = np.where(captured_stones)
+#                         self.ko = (xcoord[0], ycoord[0])
+#             # next turn
+#             self.current_player = -self.current_player
+#             self.turns_played += 1
+#             self.history.append(action)
+#         else:
+#             raise IllegalMove(str(action))
+
+#     # def do_move_copy(self, gs, action):
+#     #     """Play current_player's color at (x,y) on copy of games state, gs
+
+#     #     If it is a legal move, current_player switches to the other player
+#     #     If not, an IllegalMove exception is raised
+#     #     """
+#     #     # Hold onto previous state for use in is_ladder_escape
+#     #     gs.prev = gs.copy()
+#     #     if gs.is_legal(action):
+#     #         # reset ko
+#     #         gs.ko = None
+#     #         if action is not PASS_MOVE:
+#     #             (x, y) = action
+#     #             gs.board[x][y] = gs.current_player
+#     #             # check liberties for captures
+#     #             liberties = gs.update_current_liberties()
+#     #             zero_liberties = liberties == 0
+#     #             other_player = gs.board == -gs.current_player
+#     #             captured_stones = np.logical_and(zero_liberties, other_player)
+#     #             capture_occurred = np.any(captured_stones)  # note EMPTY spaces are -1
+#     #             if capture_occurred:
+#     #                 # clear pieces
+#     #                 gs.board[captured_stones] = EMPTY
+#     #                 # count prisoners
+#     #                 num_captured = np.sum(captured_stones)
+#     #                 if gs.current_player == BLACK:
+#     #                     gs.num_white_prisoners += num_captured
+#     #                 else:
+#     #                     gs.num_black_prisoners += num_captured
+#     #                 if num_captured == 1:
+#     #                     xcoord, ycoord = np.where(captured_stones)
+#     #                     gs.ko = (xcoord[0], ycoord[0])
+#     #         # next turn
+#     #         gs.current_player = -gs.current_player
+#     #         gs.turns_played += 1
+#     #         gs.history.append(action)
+#     #     else:
+#     #         raise IllegalMove(str(action))
+#     #     return gs
+
+#     def symmetries(self):
+#         """returns a list of 8 GameState objects:
+#         all reflections and rotations of the current board
+
+#         does not check for duplicates
+#         """
+
+#         # we use numpy's built-in array symmetry routines for self.board.
+#         # but for all xy pairs (i.e. self.ko and self.history), we need to
+#         # know how to rotate a tuple (x,y) into (new_x, new_y)
+#         xy_symmetry_functions = {
+#             "noop":   lambda (x, y): (x, y),
+#             "rot90":  lambda (x, y): (y, self.size-x),
+#             "rot180": lambda (x, y): (self.size-x, self.size-y),
+#             "rot270": lambda (x, y): (self.size-y, x),
+#             "mirror-lr": lambda (x, y): (self.size-x, y),
+#             "mirror-ud": lambda (x, y): (x, self.size-y),
+#             "mirror-\\": lambda (x, y): (y, x),
+#             "mirror-/":  lambda (x, y): (self.size-y, self.size-x)
+#         }
+
+#         def update_ko_history(copy, name):
+#             if copy.ko is not None:
+#                 copy.ko = xy_symmetry_functions[name](copy.ko)
+#             copy.history = [xy_symmetry_functions[name](a) if a is not
+#                             PASS_MOVE else PASS_MOVE for a in copy.history]
+
+#         copies = [self.copy() for i in range(8)]
+#         # copies[0] is the original.
+#         # rotate CCW 90
+#         copies[1].board = np.rot90(self.board, 1)
+#         update_ko_history(copies[1], "rot90")
+#         # rotate 180
+#         copies[2].board = np.rot90(self.board, 2)
+#         update_ko_history(copies[2], "rot180")
+#         # rotate CCW 270
+#         copies[3].board = np.rot90(self.board, 3)
+#         update_ko_history(copies[3], "rot270")
+#         # mirror left-right
+#         copies[4].board = np.fliplr(self.board)
+#         update_ko_history(copies[4], "mirror-lr")
+#         # mirror up-down
+#         copies[5].board = np.flipud(self.board)
+#         update_ko_history(copies[5], "mirror-ud")
+#         # mirror \ diagonal
+#         copies[6].board = np.transpose(self.board)
+#         update_ko_history(copies[6], "mirror-\\")
+#         # mirror / diagonal (equivalently: rotate 90 CCW then flip LR)
+#         copies[7].board = np.fliplr(copies[1].board)
+#         update_ko_history(copies[7], "mirror-/")
+#         return copies
+
+#     def from_sgf(self, sgf_string):
+#         raise NotImplementedError()
+
+#     def to_sgf(self, sgf_string):
+#         raise NotImplementedError()
+# =======
 	"""State of a game of Go and some basic functions to interact with it
 	"""
 
@@ -747,7 +747,6 @@
 
 	def to_sgf(self, sgf_string):
 		raise NotImplementedError()
->>>>>>> 0394ae07
 
 
 class IllegalMove(Exception):
