import numpy as np

WHITE = -1
BLACK = +1
EMPTY = 0
PASS_MOVE = None

class GameState(object):
<<<<<<< HEAD
    """State of a game of Go and some basic functions to interact with it
    """

    def __init__(self, size=19):
        self.board = np.zeros((size, size))
        self.board.fill(EMPTY)
        self.size = size
        self.turns_played = 0
        self.current_player = BLACK
        self.ko = None
        self.history = []
        self.num_black_prisoners = 0
        self.num_white_prisoners = 0

    def copy(self):
        """get a copy of this Game state
        """
        other = GameState(self.size)
        other.board = self.board.copy()
        other.turns_played = self.turns_played
        other.current_player = self.current_player
        other.ko = self.ko
        other.history = list(self.history)
        other.num_black_prisoners = self.num_black_prisoners
        other.num_white_prisoners = self.num_white_prisoners
        return other

    def liberty_count(self, position):
        """Count liberty of a single position (maxium = 4).

        Keyword arguments:
        position -- a tuple of (x, y)
        x being the column index of the position we want to calculate the liberty
        y being the row index of the position we want to calculate the liberty

        Return:
        q -- A interger in [0, 4]. The count of liberty of the input single
        position
        """
        return len(self.liberty_pos(position))

    def liberty_count_group(self, group):
        """Count liberty of a single position (maxium = 4).

        Keyword arguments:
        position -- a tuple of (x, y)
        x being the column index of the position we want to calculate the liberty
        y being the row index of the position we want to calculate the liberty

        Return:
        q -- The liberty count for entire group
        position
        """
        return len(self.liberty_pos_group(group))

    def liberty_pos(self, position):
        """Record the liberty positions of a single position.

        Keyword arguments:
        position -- a tuple of (x, y)
        x being the column index of the position we want to calculate the liberty
        y being the row index of the position we want to calculate the liberty

        Return:
        pos -- Return a list of tuples consist of (x, y)s which are the liberty
        positions on the input single position. len(pos) <= 4
        """
        (x, y) = position
        pos = []
        if x + 1 < self.size and self.board[x + 1][y] == EMPTY:
            pos.append((x + 1, y))
        if y + 1 < self.size and self.board[x][y + 1] == EMPTY:
            pos.append((x, y + 1))
        if x - 1 >= 0 and self.board[x - 1][y] == EMPTY:
            pos.append((x - 1, y))
        if y - 1 >= 0 and self.board[x][y - 1] == EMPTY:
            pos.append((x, y - 1))
        return pos

    def liberty_pos_group(self, group):
        """Get all liberty positions around group.

        Args:
        group (list of position tuples corresponding to connected group)

        Return:
        pos (list of position tuples corresponding to liberties of group)
        """
        pos = []
        for p in group:
            lib = self.liberty_pos(p)
            if len(lib) > 0:
                pos.extend(lib)
        pos = list(set(pos))  # Remove redundant tuples
        return pos

    def get_neighbor(self, position):
        """An auxiliary function for update_current_liberties. This function looks around
        locally in 4 directions. That is, we just pick one position and look to
        see if there are same-color neighbors around it.

        Keyword arguments:
        position -- a tuple of (x, y)
        x being the column index of the position in consideration
        y being the row index of the posisiton in consideration

        Return:
        neighbor -- Return a list of tuples consist of (x, y)s which are the
        same-color neighbors of the input single position.
        len(neighbor_set) <= 4
        """
        (x, y) = position
        neighbor_set = []
        if y+1 < self.size and self.board[x][y] == self.board[x][y+1]:
            neighbor_set.append((x, y+1))
        if x+1 < self.size and self.board[x][y] == self.board[x+1][y]:
            neighbor_set.append((x+1, y))
        if x-1 >= 0 and self.board[x][y] == self.board[x-1][y]:
            neighbor_set.append((x-1, y))
        if y-1 >= 0 and self.board[x][y] == self.board[x][y-1]:
            neighbor_set.append((x, y-1))
        return neighbor_set

    def get_group(self, position):
        """An auxiliary function for update_current_liberties. This function performs the
        visiting process to identify a connected group of the same color.

        Keyword arguments:
        position -- a tuple of (x, y)
        x being the column index of the starting position of the search
        y being the row index of the starting position of the search

        Return:
        neighbor_set -- Return a list of (x, y) tuples corresponding to a cluster of
        stones belonging to one player, which contains the input single position.
        len(neighbor_set) is size of the cluster, can be large.
        """
        (x, y) = position
        # handle case where there is no piece at (x,y)
        if self.board[x][y] == EMPTY:
            return set()
        # A list for record the places we visited in the process
        # default to the starting position to handle the case where there are no neighbors (group size is 1)
        visited = [(x, y)]
        # A list for the the places we still want to visit
        to_visit = self.get_neighbor((x, y))
        while len(to_visit) != 0:
            for n in to_visit:
                # append serve as the actual visit
                visited.append(n)
                # take off the places already visited from the wish list
                to_visit.remove(n)
            # With the cluster we have now, we look around even further
            for v in visited:
                # we try to look for same-color neighbors for each one which we already visited
                for n in self.get_neighbor(v):
                    # we don't need to consider the places we already visited when we're looking
                    if n not in visited:
                        to_visit.append(n)
        neighbor_list = list(set(visited))
        return neighbor_list

    def update_current_liberties(self):
        """Calculate the liberty values of the whole board

        Keyword arguments:
        None. We just need the board itself.

        Return:
        A matrix self.size * self.size, with entries of the liberty number of
        each position on the board.
        Empty spaces have liberty 0. Instead of the single stone liberty, we
        consider the liberty of the
        group/cluster of the same color the position is in.
        """

        curr_liberties = np.ones((self.size, self.size)) * (-1)

        for x in range(0, self.size):
            for y in range(0, self.size):

                if self.board[x][y] == EMPTY:
                    continue

                # get the members in the cluster and then calculate their liberty positions
                lib_set = set()
                neighbors = self.get_group((x, y))
                for n in neighbors:
                    lib_set |= set(self.liberty_pos(n))

                curr_liberties[x][y] = len(lib_set)
        return curr_liberties

    def is_suicide(self, action):
        """return true if having current_player play at <action> would be suicide
        """
        tmp = self.copy()
        tmp.board[action] = tmp.current_player
        zero_liberties = tmp.update_current_liberties() == 0
        other_player = tmp.board == -tmp.current_player
        to_remove = np.logical_and(zero_liberties, other_player)
        tmp.board[to_remove] = EMPTY
        return tmp.update_current_liberties()[action] == 0

    def is_legal(self, action):
        """determine if the given action (x,y tuple) is a legal move

        note: we only check ko, not superko at this point (TODO?)
        """
        # passing move
        if action is PASS_MOVE:
            return True
        (x, y) = action
        empty = self.board[x][y] == EMPTY
        on_board = x >= 0 and y >= 0 and x < self.size and y < self.size
        suicide = self.is_suicide(action)
        ko = action == self.ko
        return on_board and (not suicide) and (not ko) and empty

    def is_eye(self, position, owner):
        """returns whether the position is empty and is surrounded by all stones of 'owner'
        """
        (x, y) = position
        if self.board[x, y] != EMPTY:
            return False

        neighbors = [(x-1, y), (x+1, y), (x, y-1), (x, y+1)]
        for (nx, ny) in neighbors:
            if nx >= 0 and ny >= 0 and nx < self.size and ny < self.size:
                if self.board[nx, ny] != owner:
                    return False
        return True

    def get_legal_moves(self):
        moves = []
        for x in range(self.size):
            for y in range(self.size):
                if self.is_legal((x, y)):
                    moves.append((x, y))
        return moves

    def is_ladder_capture(self, action):
        """A move is a 'ladder capture' if:
        1) after this move, opponent has only one liberty
        2) and after opponent plays on that liberty to escape, this creates
           exactly 2 liberties
        (Note that (1) doesn't have to be directly caused by the move we're
        considering. The atari may have been played on a previous turn.)
        """
        from ipdb import set_trace as BP
        (x, y) = action
        # Play out from point of view of opponent getting captured by ladder
        tmp = self.copy()
        tmp.do_move(action)  # Do move=action
        # Check liberties of all pieces
        board_libs = tmp.update_current_liberties()
        # Find locations where opponent has only 1 liberty
        one_lib = board_libs == 1  # All board positions with one liberty
        if np.any(one_lib):
            print 'Found 1-libs on board...'
            # select only those 1-libs that belong to opponent
            one_lib_opp = np.logical_and(one_lib, tmp.board == tmp.current_player)
            # further select only those within the neighborhood of 'action'
            neighbors = self.get_neighbor(action)
            BP()
            # for (x, y) in neighbors:
            #     if 

            if np.any(one_lib_opp):
                print 'Found 1-libs belonging to opponent...'
                x_1lib, y_1lib = np.where(
                    np.logical_and(one_lib, tmp.board == tmp.current_player))
                # Convert from numpy to tuples
                tuples_one_lib_opp = [(x_, y_) for x_, y_ in zip(x_1lib, y_1lib)]
                print "Opponent 1-lib positions: ", tuples_one_lib_opp
                # For each opponent stone with 1 liberty, simulate if
                # move to its liberty would result in 2 liberties
                for t in tuples_one_lib_opp:
                    print "Testing tuple ", t
                    tmp1 = tmp.copy()
                    # Get open space
                    if tmp1.liberty_count(t) == 1:
                        libs = tmp1.liberty_pos(t)
                        assert len(libs) == 1  # If not, liberty_count was mistaken
                        lib = libs[0]
                        tmp1.do_move(lib)
                        # Now check liberties at t
                        n_libs = tmp1.liberty_count(lib)
                        if n_libs == 2:
                            # We've met our criteria. 'action' is ladder capture
                            return True
                        print "Didn't work. There were {} resultant liberties".format(n_libs)
                    else:
                        "Zero liberties. Trying next tuple..."
                # We've checked all opponent 1-libs, and none resulted in
                # exactly 2 libs, so 'action' is not a ladder capture.
                print "None of the opponent 1-lib plays resulted in 2 liberties. Not a ladder."
                return False
            else:
                print "Opponent had no 1-libs. Not a ladder."
                return False  # Not a ladder, because opponent has no 1-lib groups
        else:
            print "Found no 1-libs. Not a ladder."
            # Not a ladder, because no 1-lib groups on board
            return False

    def is_ladder_escape(self, action):
        """Version 1: A move is a 'ladder escape' if a) player is currently trapped
        in ladder and there is exactly one liberty for group of stones in the
        ladder, and b) playing at that liberty results in more than 2 liberties

        Version 2: A move is a 'ladder escape' if afterwards, opponent no longer has an
        option for ladder capture. Test by looking over all legal opponent
        moves to see if there are any ladder captures.
        """
        from ipdb import set_trace as BP
        # First, check if currently in a ladder by seeing if previous opponent
        # move was a ladder capture. (Sufficient check, because every
        # subsequent offensive by the capturer in a ladder sequence should
        # also be a ladder capture)
        if self.prev.is_ladder_capture(self.history[-1]):
            # Then, simulate move...
            tmp = self.copy()
            tmp.do_move(action)
            # ...and count liberties
            lib_count = tmp.liberty_count_group(tmp.get_group(action))
            BP()
            if lib_count > 2:
                return True

            # Version 2
            # # and test if opponent has any ladder capture options
            # for move in tmp.get_legal_moves():
            #     if tmp.is_ladder_capture(move):
            #         # Opponent still has a ladder capture available, so not a
            #         # ladder escape
            #         return False
            # return True
        return False

    def do_move(self, action):
        """Play current_player's color at (x,y)

        If it is a legal move, current_player switches to the other player
        If not, an IllegalMove exception is raised
        """
        # Hold onto previous state for use in is_ladder_escape
        self.prev = self.copy()
        if self.is_legal(action):
            # reset ko
            self.ko = None
            if action is not PASS_MOVE:
                (x, y) = action
                self.board[x][y] = self.current_player
                # check liberties for captures
                liberties = self.update_current_liberties()
                zero_liberties = liberties == 0
                other_player = self.board == -self.current_player
                captured_stones = np.logical_and(zero_liberties, other_player)
                capture_occurred = np.any(captured_stones)  # note EMPTY spaces are -1
                if capture_occurred:
                    # clear pieces
                    self.board[captured_stones] = EMPTY
                    # count prisoners
                    num_captured = np.sum(captured_stones)
                    if self.current_player == BLACK:
                        self.num_white_prisoners += num_captured
                    else:
                        self.num_black_prisoners += num_captured
                    if num_captured == 1:
                        xcoord, ycoord = np.where(captured_stones)
                        self.ko = (xcoord[0], ycoord[0])
            # next turn
            self.current_player = -self.current_player
            self.turns_played += 1
            self.history.append(action)
        else:
            raise IllegalMove(str(action))

    # def do_move_copy(self, gs, action):
    #     """Play current_player's color at (x,y) on copy of games state, gs

    #     If it is a legal move, current_player switches to the other player
    #     If not, an IllegalMove exception is raised
    #     """
    #     # Hold onto previous state for use in is_ladder_escape
    #     gs.prev = gs.copy()
    #     if gs.is_legal(action):
    #         # reset ko
    #         gs.ko = None
    #         if action is not PASS_MOVE:
    #             (x, y) = action
    #             gs.board[x][y] = gs.current_player
    #             # check liberties for captures
    #             liberties = gs.update_current_liberties()
    #             zero_liberties = liberties == 0
    #             other_player = gs.board == -gs.current_player
    #             captured_stones = np.logical_and(zero_liberties, other_player)
    #             capture_occurred = np.any(captured_stones)  # note EMPTY spaces are -1
    #             if capture_occurred:
    #                 # clear pieces
    #                 gs.board[captured_stones] = EMPTY
    #                 # count prisoners
    #                 num_captured = np.sum(captured_stones)
    #                 if gs.current_player == BLACK:
    #                     gs.num_white_prisoners += num_captured
    #                 else:
    #                     gs.num_black_prisoners += num_captured
    #                 if num_captured == 1:
    #                     xcoord, ycoord = np.where(captured_stones)
    #                     gs.ko = (xcoord[0], ycoord[0])
    #         # next turn
    #         gs.current_player = -gs.current_player
    #         gs.turns_played += 1
    #         gs.history.append(action)
    #     else:
    #         raise IllegalMove(str(action))
    #     return gs

    def symmetries(self):
        """returns a list of 8 GameState objects:
        all reflections and rotations of the current board

        does not check for duplicates
        """

        # we use numpy's built-in array symmetry routines for self.board.
        # but for all xy pairs (i.e. self.ko and self.history), we need to
        # know how to rotate a tuple (x,y) into (new_x, new_y)
        xy_symmetry_functions = {
            "noop":   lambda (x, y): (x, y),
            "rot90":  lambda (x, y): (y, self.size-x),
            "rot180": lambda (x, y): (self.size-x, self.size-y),
            "rot270": lambda (x, y): (self.size-y, x),
            "mirror-lr": lambda (x, y): (self.size-x, y),
            "mirror-ud": lambda (x, y): (x, self.size-y),
            "mirror-\\": lambda (x, y): (y, x),
            "mirror-/":  lambda (x, y): (self.size-y, self.size-x)
        }

        def update_ko_history(copy, name):
            if copy.ko is not None:
                copy.ko = xy_symmetry_functions[name](copy.ko)
            copy.history = [xy_symmetry_functions[name](a) if a is not
                            PASS_MOVE else PASS_MOVE for a in copy.history]

        copies = [self.copy() for i in range(8)]
        # copies[0] is the original.
        # rotate CCW 90
        copies[1].board = np.rot90(self.board, 1)
        update_ko_history(copies[1], "rot90")
        # rotate 180
        copies[2].board = np.rot90(self.board, 2)
        update_ko_history(copies[2], "rot180")
        # rotate CCW 270
        copies[3].board = np.rot90(self.board, 3)
        update_ko_history(copies[3], "rot270")
        # mirror left-right
        copies[4].board = np.fliplr(self.board)
        update_ko_history(copies[4], "mirror-lr")
        # mirror up-down
        copies[5].board = np.flipud(self.board)
        update_ko_history(copies[5], "mirror-ud")
        # mirror \ diagonal
        copies[6].board = np.transpose(self.board)
        update_ko_history(copies[6], "mirror-\\")
        # mirror / diagonal (equivalently: rotate 90 CCW then flip LR)
        copies[7].board = np.fliplr(copies[1].board)
        update_ko_history(copies[7], "mirror-/")
        return copies

    def from_sgf(self, sgf_string):
        raise NotImplementedError()

    def to_sgf(self, sgf_string):
        raise NotImplementedError()
=======
	"""State of a game of Go and some basic functions to interact with it
	"""

	def __init__(self, size=19):
		self.board = np.zeros((size, size))
		self.board.fill(EMPTY)
		self.size = size
		self.turns_played = 0
		self.current_player = BLACK
		self.ko = None
		self.history = []
		self.num_black_prisoners = 0
		self.num_white_prisoners = 0
		# `self.liberty_sets` is a 2D array with the same indexes as `board`
		# each entry points to a set of tuples - the liberties of a stone's
		# connected block. By caching liberties in this way, we can directly
		# optimize update functions (e.g. do_move) and in doing so indirectly
		# speed up any function that queries liberties
		self.liberty_sets = [[set() for _ in range(size)] for _ in range(size)]
		for x in range(size):
			for y in range(size):
				self.liberty_sets[x][y] = set(self._neighbors((x,y)))
		# separately cache the 2D numpy array of the _size_ of liberty sets
		# at each board position
		self.liberty_counts = np.zeros((size,size))
		self.liberty_counts.fill(-1)
		# initialize liberty_sets of empty board: the set of neighbors of each position
		# similarly to `liberty_sets`, `group_sets[x][y]` points to a set of tuples
		# containing all (x',y') pairs in the group connected to (x,y)
		self.group_sets = [[set() for _ in range(size)] for _ in range(size)]

	def get_group(self, position):
		"""Get the group of connected same-color stones to the given position

		Keyword arguments:
		position -- a tuple of (x, y)
		x being the column index of the starting position of the search
		y being the row index of the starting position of the search

		Return:
		a set of tuples consist of (x, y)s which are the same-color cluster 
		which contains the input single position. len(group) is size of the cluster, can be large. 
		"""
		(x, y) = position
		# given that this is already cached, it is a fast lookup
		return self.group_sets[x][y]

	def get_groups_around(self, position):
		"""returns a list of the unique groups adjacent to position

		'unique' means that, for example in this position:

			. . . . .
			. B W . .
			. W W . .
			. . . . .
			. . . . .

		only the one white group would be returned on get_groups_around((1,1))
		"""
		groups = []
		for (nx,ny) in self._neighbors(position):
			if self.board[nx][ny] != EMPTY:
				group = self.group_sets[nx][ny]
				group_member = next(iter(group)) # pick any stone
				if not any(group_member in g for g in groups):
					groups.append(group)
		return groups

	def _on_board(self, position):
		"""simply return True iff position is within the bounds of [0, self.size)
		"""
		(x,y) = position
		return x >= 0 and y >= 0 and x < self.size and y < self.size

	def _neighbors(self, position):
		"""A private helper function that simply returns a list of positions neighboring
		the given (x,y) position. Basically it handles edges and corners.
		"""
		(x,y) = position
		return filter(self._on_board, [(x-1, y), (x+1, y), (x, y-1), (x, y+1)])
	
	def _update_neighbors(self, position):
		"""A private helper function to update self.group_sets and self.liberty_sets 
		given that a stone was just played at `position`
		"""
		(x,y) = position

		merged_group = set()
		merged_group.add(position)
		merged_libs  = self.liberty_sets[x][y]
		for (nx, ny) in self._neighbors(position):
			# remove (x,y) from liberties of neighboring positions
			self.liberty_sets[nx][ny] -= set([position])
			# if neighbor was opponent, update group's liberties count
			# (current_player's groups will be updated below regardless)
			if self.board[nx][ny] == -self.current_player:
				new_liberty_count = len(self.liberty_sets[nx][ny])
				for (gx,gy) in self.group_sets[nx][ny]:
					self.liberty_counts[gx][gy] = new_liberty_count
			# MERGE group/liberty sets if neighbor is the same color
			# note: this automatically takes care of merging two separate
			# groups that just became connected through (x,y)
			elif self.board[x][y] == self.board[nx][ny]:
				merged_group |= self.group_sets[nx][ny]
				merged_libs  |= self.liberty_sets[nx][ny]

		# now that we have one big 'merged' set for groups and liberties, loop 
		# over every member of the same-color group to update them
		# Note: neighboring opponent groups are already updated in the previous loop
		count_merged_libs = len(merged_libs)
		for (gx,gy) in merged_group:
			self.group_sets[gx][gy] = merged_group
			self.liberty_sets[gx][gy] = merged_libs
			self.liberty_counts[gx][gy] = count_merged_libs

	def _remove_group(self, group):
		"""A private helper function to take a group off the board (due to capture),
		updating group sets and liberties along the way
		"""
		for (x,y) in group:
			self.board[x,y] = EMPTY
		for (x,y) in group:
			# clear group_sets for all positions in 'group'
			self.group_sets[x][y] = set()
			self.liberty_sets[x][y] = set()
			self.liberty_counts[x][y] = 0
			for (nx,ny) in self._neighbors((x,y)):
				if self.board[nx,ny] == EMPTY:
					# add empty neighbors of (x,y) to its liberties
					self.liberty_sets[x][y].add((nx,ny))
					self.liberty_counts[x][y] += 1
				else:
					# add (x,y) to the liberties of its nonempty neighbors
					self.liberty_sets[nx][ny].add((x,y))
					self.liberty_counts[nx][ny] += 1

	def copy(self):
		"""get a copy of this Game state
		"""
		other = GameState(self.size)
		other.board = self.board.copy()
		other.turns_played = self.turns_played
		other.current_player = self.current_player
		other.ko = self.ko
		other.history = self.history
		other.num_black_prisoners = self.num_black_prisoners
		other.num_white_prisoners = self.num_white_prisoners

		# update liberty and group sets. Note: calling set(a) on another set
		# copies the entries (any iterable as an argument would work so
		# set(list(a)) is unnecessary)
		for x in range(self.size):
			for y in range(self.size):
				other.group_sets[x][y] = set(self.group_sets[x][y])
				other.liberty_sets[x][y] = set(self.liberty_sets[x][y])
		other.liberty_counts = self.liberty_counts.copy()
		return other

	def is_suicide(self, action):
		"""return true if having current_player play at <action> would be suicide
		"""
		(x,y) = action
		num_liberties_here = len(self.liberty_sets[x][y])
		if num_liberties_here == 0:
			# no liberties here 'immediately'
			# but this may still connect to another group of the same color
			for (nx,ny) in self._neighbors(action):
				# check if we're saved by attaching to a friendly group that has
				# liberties elsewhere
				is_friendly_group = self.board[nx,ny] == self.current_player
				group_has_other_liberties = len(self.liberty_sets[nx][ny] - set([action])) > 0
				if is_friendly_group and group_has_other_liberties:
					return False
				# check if we're killing an unfriendly group
				is_enemy_group = self.board[nx,ny] == -self.current_player
				if is_enemy_group and (not group_has_other_liberties):
					return False
			# checked all the neighbors, and it doesn't look good.
			return True
		return False

	def is_legal(self, action):
		"""determine if the given action (x,y tuple) is a legal move

		note: we only check ko, not superko at this point (TODO?)
		"""
		# passing move
		if action is PASS_MOVE:
			return True
		(x,y) = action
		empty = self.board[x][y] == EMPTY
		suicide = self.is_suicide(action)
		ko = action == self.ko
		return self._on_board(action) and (not suicide) and (not ko) and empty 

	def is_eye(self, position, owner):
		"""returns whether the position is empty and is surrounded by all stones of 'owner'
		"""
		(x,y) = position
		if self.board[x,y] != EMPTY:
			return False

		for (nx,ny) in self._neighbors(position):
			if self.board[nx,ny] != owner:
					return False
		return True

	def get_legal_moves(self):
		moves = []
		for x in range(self.size):
			for y in range(self.size):
				if self.is_legal((x,y)):
					moves.append((x,y))
		return moves

	def do_move(self, action):
		"""Play current_player's color at (x,y)

		If it is a legal move, current_player switches to the other player
		If not, an IllegalMove exception is raised
		"""
		if self.is_legal(action):
			# reset ko
			self.ko = None
			if action is not PASS_MOVE:
				(x,y) = action
				self.board[x][y] = self.current_player
				self._update_neighbors(action)
				
				# check neighboring groups' liberties for captures
				for (nx, ny) in self._neighbors(action):
					if self.board[nx,ny] == -self.current_player and len(self.liberty_sets[nx][ny]) == 0:
						# capture occurred!
						captured_group = self.group_sets[nx][ny]
						num_captured = len(captured_group)
						self._remove_group(captured_group)
						if self.current_player == BLACK:
							self.num_white_prisoners += num_captured
						else:
							self.num_black_prisoners += num_captured
						# check for ko
						if num_captured == 1:
							# it is a ko iff, were the opponent to play at the captured position,
							# it would recapture (x,y) only
							# (a bigger group containing xy may be captured - this is 'snapback')
							would_recapture = len(self.liberty_sets[x][y]) == 1
							recapture_size_is_1 = len(self.group_sets[x][y]) == 1
							if would_recapture and recapture_size_is_1:
								# note: (nx,ny) is the stone that was captured
								self.ko = (nx,ny)
			# next turn
			self.current_player = -self.current_player
			self.turns_played += 1
			self.history.append(action)
		else:
			raise IllegalMove(str(action))

	def from_sgf(self, sgf_string):
		raise NotImplementedError()

	def to_sgf(self, sgf_string):
		raise NotImplementedError()
>>>>>>> 966dd0d4


class IllegalMove(Exception):
    pass<|MERGE_RESOLUTION|>--- conflicted
+++ resolved
@@ -5,8 +5,7 @@
 EMPTY = 0
 PASS_MOVE = None
 
-class GameState(object):
-<<<<<<< HEAD
+class GameState(object):    
     """State of a game of Go and some basic functions to interact with it
     """
 
@@ -20,6 +19,129 @@
         self.history = []
         self.num_black_prisoners = 0
         self.num_white_prisoners = 0
+        # `self.liberty_sets` is a 2D array with the same indexes as `board`
+        # each entry points to a set of tuples - the liberties of a stone's
+        # connected block. By caching liberties in this way, we can directly
+        # optimize update functions (e.g. do_move) and in doing so indirectly
+        # speed up any function that queries liberties
+        self.liberty_sets = [[set() for _ in range(size)] for _ in range(size)]
+        for x in range(size):
+            for y in range(size):
+                self.liberty_sets[x][y] = set(self._neighbors((x,y)))
+        # separately cache the 2D numpy array of the _size_ of liberty sets
+        # at each board position
+        self.liberty_counts = np.zeros((size,size))
+        self.liberty_counts.fill(-1)
+        # initialize liberty_sets of empty board: the set of neighbors of each position
+        # similarly to `liberty_sets`, `group_sets[x][y]` points to a set of tuples
+        # containing all (x',y') pairs in the group connected to (x,y)
+        self.group_sets = [[set() for _ in range(size)] for _ in range(size)]
+
+    def get_group(self, position):
+        """Get the group of connected same-color stones to the given position
+
+        Keyword arguments:
+        position -- a tuple of (x, y)
+        x being the column index of the starting position of the search
+        y being the row index of the starting position of the search
+
+        Return:
+        a set of tuples consist of (x, y)s which are the same-color cluster 
+        which contains the input single position. len(group) is size of the cluster, can be large. 
+        """
+        (x, y) = position
+        # given that this is already cached, it is a fast lookup
+        return self.group_sets[x][y]
+
+    def get_groups_around(self, position):
+        """returns a list of the unique groups adjacent to position
+
+        'unique' means that, for example in this position:
+
+            . . . . .
+            . B W . .
+            . W W . .
+            . . . . .
+            . . . . .
+
+        only the one white group would be returned on get_groups_around((1,1))
+        """
+        groups = []
+        for (nx,ny) in self._neighbors(position):
+            if self.board[nx][ny] != EMPTY:
+                group = self.group_sets[nx][ny]
+                group_member = next(iter(group)) # pick any stone
+                if not any(group_member in g for g in groups):
+                    groups.append(group)
+        return groups
+
+    def _on_board(self, position):
+        """simply return True iff position is within the bounds of [0, self.size)
+        """
+        (x,y) = position
+        return x >= 0 and y >= 0 and x < self.size and y < self.size
+
+    def _neighbors(self, position):
+        """A private helper function that simply returns a list of positions neighboring
+        the given (x,y) position. Basically it handles edges and corners.
+        """
+        (x,y) = position
+        return filter(self._on_board, [(x-1, y), (x+1, y), (x, y-1), (x, y+1)])
+    
+    def _update_neighbors(self, position):
+        """A private helper function to update self.group_sets and self.liberty_sets 
+        given that a stone was just played at `position`
+        """
+        (x,y) = position
+
+        merged_group = set()
+        merged_group.add(position)
+        merged_libs  = self.liberty_sets[x][y]
+        for (nx, ny) in self._neighbors(position):
+            # remove (x,y) from liberties of neighboring positions
+            self.liberty_sets[nx][ny] -= set([position])
+            # if neighbor was opponent, update group's liberties count
+            # (current_player's groups will be updated below regardless)
+            if self.board[nx][ny] == -self.current_player:
+                new_liberty_count = len(self.liberty_sets[nx][ny])
+                for (gx,gy) in self.group_sets[nx][ny]:
+                    self.liberty_counts[gx][gy] = new_liberty_count
+            # MERGE group/liberty sets if neighbor is the same color
+            # note: this automatically takes care of merging two separate
+            # groups that just became connected through (x,y)
+            elif self.board[x][y] == self.board[nx][ny]:
+                merged_group |= self.group_sets[nx][ny]
+                merged_libs  |= self.liberty_sets[nx][ny]
+
+        # now that we have one big 'merged' set for groups and liberties, loop 
+        # over every member of the same-color group to update them
+        # Note: neighboring opponent groups are already updated in the previous loop
+        count_merged_libs = len(merged_libs)
+        for (gx,gy) in merged_group:
+            self.group_sets[gx][gy] = merged_group
+            self.liberty_sets[gx][gy] = merged_libs
+            self.liberty_counts[gx][gy] = count_merged_libs
+
+    def _remove_group(self, group):
+        """A private helper function to take a group off the board (due to capture),
+        updating group sets and liberties along the way
+        """
+        for (x,y) in group:
+            self.board[x,y] = EMPTY
+        for (x,y) in group:
+            # clear group_sets for all positions in 'group'
+            self.group_sets[x][y] = set()
+            self.liberty_sets[x][y] = set()
+            self.liberty_counts[x][y] = 0
+            for (nx,ny) in self._neighbors((x,y)):
+                if self.board[nx,ny] == EMPTY:
+                    # add empty neighbors of (x,y) to its liberties
+                    self.liberty_sets[x][y].add((nx,ny))
+                    self.liberty_counts[x][y] += 1
+                else:
+                    # add (x,y) to the liberties of its nonempty neighbors
+                    self.liberty_sets[nx][ny].add((x,y))
+                    self.liberty_counts[nx][ny] += 1
 
     def copy(self):
         """get a copy of this Game state
@@ -29,187 +151,42 @@
         other.turns_played = self.turns_played
         other.current_player = self.current_player
         other.ko = self.ko
-        other.history = list(self.history)
+        other.history = self.history
         other.num_black_prisoners = self.num_black_prisoners
         other.num_white_prisoners = self.num_white_prisoners
+
+        # update liberty and group sets. Note: calling set(a) on another set
+        # copies the entries (any iterable as an argument would work so
+        # set(list(a)) is unnecessary)
+        for x in range(self.size):
+            for y in range(self.size):
+                other.group_sets[x][y] = set(self.group_sets[x][y])
+                other.liberty_sets[x][y] = set(self.liberty_sets[x][y])
+        other.liberty_counts = self.liberty_counts.copy()
         return other
-
-    def liberty_count(self, position):
-        """Count liberty of a single position (maxium = 4).
-
-        Keyword arguments:
-        position -- a tuple of (x, y)
-        x being the column index of the position we want to calculate the liberty
-        y being the row index of the position we want to calculate the liberty
-
-        Return:
-        q -- A interger in [0, 4]. The count of liberty of the input single
-        position
-        """
-        return len(self.liberty_pos(position))
-
-    def liberty_count_group(self, group):
-        """Count liberty of a single position (maxium = 4).
-
-        Keyword arguments:
-        position -- a tuple of (x, y)
-        x being the column index of the position we want to calculate the liberty
-        y being the row index of the position we want to calculate the liberty
-
-        Return:
-        q -- The liberty count for entire group
-        position
-        """
-        return len(self.liberty_pos_group(group))
-
-    def liberty_pos(self, position):
-        """Record the liberty positions of a single position.
-
-        Keyword arguments:
-        position -- a tuple of (x, y)
-        x being the column index of the position we want to calculate the liberty
-        y being the row index of the position we want to calculate the liberty
-
-        Return:
-        pos -- Return a list of tuples consist of (x, y)s which are the liberty
-        positions on the input single position. len(pos) <= 4
-        """
-        (x, y) = position
-        pos = []
-        if x + 1 < self.size and self.board[x + 1][y] == EMPTY:
-            pos.append((x + 1, y))
-        if y + 1 < self.size and self.board[x][y + 1] == EMPTY:
-            pos.append((x, y + 1))
-        if x - 1 >= 0 and self.board[x - 1][y] == EMPTY:
-            pos.append((x - 1, y))
-        if y - 1 >= 0 and self.board[x][y - 1] == EMPTY:
-            pos.append((x, y - 1))
-        return pos
-
-    def liberty_pos_group(self, group):
-        """Get all liberty positions around group.
-
-        Args:
-        group (list of position tuples corresponding to connected group)
-
-        Return:
-        pos (list of position tuples corresponding to liberties of group)
-        """
-        pos = []
-        for p in group:
-            lib = self.liberty_pos(p)
-            if len(lib) > 0:
-                pos.extend(lib)
-        pos = list(set(pos))  # Remove redundant tuples
-        return pos
-
-    def get_neighbor(self, position):
-        """An auxiliary function for update_current_liberties. This function looks around
-        locally in 4 directions. That is, we just pick one position and look to
-        see if there are same-color neighbors around it.
-
-        Keyword arguments:
-        position -- a tuple of (x, y)
-        x being the column index of the position in consideration
-        y being the row index of the posisiton in consideration
-
-        Return:
-        neighbor -- Return a list of tuples consist of (x, y)s which are the
-        same-color neighbors of the input single position.
-        len(neighbor_set) <= 4
-        """
-        (x, y) = position
-        neighbor_set = []
-        if y+1 < self.size and self.board[x][y] == self.board[x][y+1]:
-            neighbor_set.append((x, y+1))
-        if x+1 < self.size and self.board[x][y] == self.board[x+1][y]:
-            neighbor_set.append((x+1, y))
-        if x-1 >= 0 and self.board[x][y] == self.board[x-1][y]:
-            neighbor_set.append((x-1, y))
-        if y-1 >= 0 and self.board[x][y] == self.board[x][y-1]:
-            neighbor_set.append((x, y-1))
-        return neighbor_set
-
-    def get_group(self, position):
-        """An auxiliary function for update_current_liberties. This function performs the
-        visiting process to identify a connected group of the same color.
-
-        Keyword arguments:
-        position -- a tuple of (x, y)
-        x being the column index of the starting position of the search
-        y being the row index of the starting position of the search
-
-        Return:
-        neighbor_set -- Return a list of (x, y) tuples corresponding to a cluster of
-        stones belonging to one player, which contains the input single position.
-        len(neighbor_set) is size of the cluster, can be large.
-        """
-        (x, y) = position
-        # handle case where there is no piece at (x,y)
-        if self.board[x][y] == EMPTY:
-            return set()
-        # A list for record the places we visited in the process
-        # default to the starting position to handle the case where there are no neighbors (group size is 1)
-        visited = [(x, y)]
-        # A list for the the places we still want to visit
-        to_visit = self.get_neighbor((x, y))
-        while len(to_visit) != 0:
-            for n in to_visit:
-                # append serve as the actual visit
-                visited.append(n)
-                # take off the places already visited from the wish list
-                to_visit.remove(n)
-            # With the cluster we have now, we look around even further
-            for v in visited:
-                # we try to look for same-color neighbors for each one which we already visited
-                for n in self.get_neighbor(v):
-                    # we don't need to consider the places we already visited when we're looking
-                    if n not in visited:
-                        to_visit.append(n)
-        neighbor_list = list(set(visited))
-        return neighbor_list
-
-    def update_current_liberties(self):
-        """Calculate the liberty values of the whole board
-
-        Keyword arguments:
-        None. We just need the board itself.
-
-        Return:
-        A matrix self.size * self.size, with entries of the liberty number of
-        each position on the board.
-        Empty spaces have liberty 0. Instead of the single stone liberty, we
-        consider the liberty of the
-        group/cluster of the same color the position is in.
-        """
-
-        curr_liberties = np.ones((self.size, self.size)) * (-1)
-
-        for x in range(0, self.size):
-            for y in range(0, self.size):
-
-                if self.board[x][y] == EMPTY:
-                    continue
-
-                # get the members in the cluster and then calculate their liberty positions
-                lib_set = set()
-                neighbors = self.get_group((x, y))
-                for n in neighbors:
-                    lib_set |= set(self.liberty_pos(n))
-
-                curr_liberties[x][y] = len(lib_set)
-        return curr_liberties
 
     def is_suicide(self, action):
         """return true if having current_player play at <action> would be suicide
         """
-        tmp = self.copy()
-        tmp.board[action] = tmp.current_player
-        zero_liberties = tmp.update_current_liberties() == 0
-        other_player = tmp.board == -tmp.current_player
-        to_remove = np.logical_and(zero_liberties, other_player)
-        tmp.board[to_remove] = EMPTY
-        return tmp.update_current_liberties()[action] == 0
+        (x,y) = action
+        num_liberties_here = len(self.liberty_sets[x][y])
+        if num_liberties_here == 0:
+            # no liberties here 'immediately'
+            # but this may still connect to another group of the same color
+            for (nx,ny) in self._neighbors(action):
+                # check if we're saved by attaching to a friendly group that has
+                # liberties elsewhere
+                is_friendly_group = self.board[nx,ny] == self.current_player
+                group_has_other_liberties = len(self.liberty_sets[nx][ny] - set([action])) > 0
+                if is_friendly_group and group_has_other_liberties:
+                    return False
+                # check if we're killing an unfriendly group
+                is_enemy_group = self.board[nx,ny] == -self.current_player
+                if is_enemy_group and (not group_has_other_liberties):
+                    return False
+            # checked all the neighbors, and it doesn't look good.
+            return True
+        return False
 
     def is_legal(self, action):
         """determine if the given action (x,y tuple) is a legal move
@@ -219,34 +196,23 @@
         # passing move
         if action is PASS_MOVE:
             return True
-        (x, y) = action
+        (x,y) = action
         empty = self.board[x][y] == EMPTY
-        on_board = x >= 0 and y >= 0 and x < self.size and y < self.size
         suicide = self.is_suicide(action)
         ko = action == self.ko
-        return on_board and (not suicide) and (not ko) and empty
+        return self._on_board(action) and (not suicide) and (not ko) and empty 
 
     def is_eye(self, position, owner):
         """returns whether the position is empty and is surrounded by all stones of 'owner'
         """
-        (x, y) = position
-        if self.board[x, y] != EMPTY:
+        (x,y) = position
+        if self.board[x,y] != EMPTY:
             return False
 
-        neighbors = [(x-1, y), (x+1, y), (x, y-1), (x, y+1)]
-        for (nx, ny) in neighbors:
-            if nx >= 0 and ny >= 0 and nx < self.size and ny < self.size:
-                if self.board[nx, ny] != owner:
+        for (nx,ny) in self._neighbors(position):
+            if self.board[nx,ny] != owner:
                     return False
         return True
-
-    def get_legal_moves(self):
-        moves = []
-        for x in range(self.size):
-            for y in range(self.size):
-                if self.is_legal((x, y)):
-                    moves.append((x, y))
-        return moves
 
     def is_ladder_capture(self, action):
         """A move is a 'ladder capture' if:
@@ -313,39 +279,47 @@
             # Not a ladder, because no 1-lib groups on board
             return False
 
-    def is_ladder_escape(self, action):
-        """Version 1: A move is a 'ladder escape' if a) player is currently trapped
-        in ladder and there is exactly one liberty for group of stones in the
-        ladder, and b) playing at that liberty results in more than 2 liberties
-
-        Version 2: A move is a 'ladder escape' if afterwards, opponent no longer has an
-        option for ladder capture. Test by looking over all legal opponent
-        moves to see if there are any ladder captures.
-        """
-        from ipdb import set_trace as BP
-        # First, check if currently in a ladder by seeing if previous opponent
-        # move was a ladder capture. (Sufficient check, because every
-        # subsequent offensive by the capturer in a ladder sequence should
-        # also be a ladder capture)
-        if self.prev.is_ladder_capture(self.history[-1]):
-            # Then, simulate move...
-            tmp = self.copy()
-            tmp.do_move(action)
-            # ...and count liberties
-            lib_count = tmp.liberty_count_group(tmp.get_group(action))
-            BP()
-            if lib_count > 2:
-                return True
-
-            # Version 2
-            # # and test if opponent has any ladder capture options
-            # for move in tmp.get_legal_moves():
-            #     if tmp.is_ladder_capture(move):
-            #         # Opponent still has a ladder capture available, so not a
-            #         # ladder escape
-            #         return False
-            # return True
-        return False
+    # def is_ladder_escape(self, action):
+    #     """Version 1: A move is a 'ladder escape' if a) player is currently trapped
+    #     in ladder and there is exactly one liberty for group of stones in the
+    #     ladder, and b) playing at that liberty results in more than 2 liberties
+
+    #     Version 2: A move is a 'ladder escape' if afterwards, opponent no longer has an
+    #     option for ladder capture. Test by looking over all legal opponent
+    #     moves to see if there are any ladder captures.
+    #     """
+    #     from ipdb import set_trace as BP
+    #     # First, check if currently in a ladder by seeing if previous opponent
+    #     # move was a ladder capture. (Sufficient check, because every
+    #     # subsequent offensive by the capturer in a ladder sequence should
+    #     # also be a ladder capture)
+    #     if self.prev.is_ladder_capture(self.history[-1]):
+    #         # Then, simulate move...
+    #         tmp = self.copy()
+    #         tmp.do_move(action)
+    #         # ...and count liberties
+    #         lib_count = tmp.liberty_count_group(tmp.get_group(action))
+    #         BP()
+    #         if lib_count > 2:
+    #             return True
+
+    #         # Version 2
+    #         # # and test if opponent has any ladder capture options
+    #         # for move in tmp.get_legal_moves():
+    #         #     if tmp.is_ladder_capture(move):
+    #         #         # Opponent still has a ladder capture available, so not a
+    #         #         # ladder escape
+    #         #         return False
+    #         # return True
+    #     return False
+
+    def get_legal_moves(self):
+        moves = []
+        for x in range(self.size):
+            for y in range(self.size):
+                if self.is_legal((x,y)):
+                    moves.append((x,y))
+        return moves
 
     def do_move(self, action):
         """Play current_player's color at (x,y)
@@ -353,32 +327,35 @@
         If it is a legal move, current_player switches to the other player
         If not, an IllegalMove exception is raised
         """
-        # Hold onto previous state for use in is_ladder_escape
-        self.prev = self.copy()
         if self.is_legal(action):
             # reset ko
             self.ko = None
             if action is not PASS_MOVE:
-                (x, y) = action
+                (x,y) = action
                 self.board[x][y] = self.current_player
-                # check liberties for captures
-                liberties = self.update_current_liberties()
-                zero_liberties = liberties == 0
-                other_player = self.board == -self.current_player
-                captured_stones = np.logical_and(zero_liberties, other_player)
-                capture_occurred = np.any(captured_stones)  # note EMPTY spaces are -1
-                if capture_occurred:
-                    # clear pieces
-                    self.board[captured_stones] = EMPTY
-                    # count prisoners
-                    num_captured = np.sum(captured_stones)
-                    if self.current_player == BLACK:
-                        self.num_white_prisoners += num_captured
-                    else:
-                        self.num_black_prisoners += num_captured
-                    if num_captured == 1:
-                        xcoord, ycoord = np.where(captured_stones)
-                        self.ko = (xcoord[0], ycoord[0])
+                self._update_neighbors(action)
+                
+                # check neighboring groups' liberties for captures
+                for (nx, ny) in self._neighbors(action):
+                    if self.board[nx,ny] == -self.current_player and len(self.liberty_sets[nx][ny]) == 0:
+                        # capture occurred!
+                        captured_group = self.group_sets[nx][ny]
+                        num_captured = len(captured_group)
+                        self._remove_group(captured_group)
+                        if self.current_player == BLACK:
+                            self.num_white_prisoners += num_captured
+                        else:
+                            self.num_black_prisoners += num_captured
+                        # check for ko
+                        if num_captured == 1:
+                            # it is a ko iff, were the opponent to play at the captured position,
+                            # it would recapture (x,y) only
+                            # (a bigger group containing xy may be captured - this is 'snapback')
+                            would_recapture = len(self.liberty_sets[x][y]) == 1
+                            recapture_size_is_1 = len(self.group_sets[x][y]) == 1
+                            if would_recapture and recapture_size_is_1:
+                                # note: (nx,ny) is the stone that was captured
+                                self.ko = (nx,ny)
             # next turn
             self.current_player = -self.current_player
             self.turns_played += 1
@@ -386,368 +363,11 @@
         else:
             raise IllegalMove(str(action))
 
-    # def do_move_copy(self, gs, action):
-    #     """Play current_player's color at (x,y) on copy of games state, gs
-
-    #     If it is a legal move, current_player switches to the other player
-    #     If not, an IllegalMove exception is raised
-    #     """
-    #     # Hold onto previous state for use in is_ladder_escape
-    #     gs.prev = gs.copy()
-    #     if gs.is_legal(action):
-    #         # reset ko
-    #         gs.ko = None
-    #         if action is not PASS_MOVE:
-    #             (x, y) = action
-    #             gs.board[x][y] = gs.current_player
-    #             # check liberties for captures
-    #             liberties = gs.update_current_liberties()
-    #             zero_liberties = liberties == 0
-    #             other_player = gs.board == -gs.current_player
-    #             captured_stones = np.logical_and(zero_liberties, other_player)
-    #             capture_occurred = np.any(captured_stones)  # note EMPTY spaces are -1
-    #             if capture_occurred:
-    #                 # clear pieces
-    #                 gs.board[captured_stones] = EMPTY
-    #                 # count prisoners
-    #                 num_captured = np.sum(captured_stones)
-    #                 if gs.current_player == BLACK:
-    #                     gs.num_white_prisoners += num_captured
-    #                 else:
-    #                     gs.num_black_prisoners += num_captured
-    #                 if num_captured == 1:
-    #                     xcoord, ycoord = np.where(captured_stones)
-    #                     gs.ko = (xcoord[0], ycoord[0])
-    #         # next turn
-    #         gs.current_player = -gs.current_player
-    #         gs.turns_played += 1
-    #         gs.history.append(action)
-    #     else:
-    #         raise IllegalMove(str(action))
-    #     return gs
-
-    def symmetries(self):
-        """returns a list of 8 GameState objects:
-        all reflections and rotations of the current board
-
-        does not check for duplicates
-        """
-
-        # we use numpy's built-in array symmetry routines for self.board.
-        # but for all xy pairs (i.e. self.ko and self.history), we need to
-        # know how to rotate a tuple (x,y) into (new_x, new_y)
-        xy_symmetry_functions = {
-            "noop":   lambda (x, y): (x, y),
-            "rot90":  lambda (x, y): (y, self.size-x),
-            "rot180": lambda (x, y): (self.size-x, self.size-y),
-            "rot270": lambda (x, y): (self.size-y, x),
-            "mirror-lr": lambda (x, y): (self.size-x, y),
-            "mirror-ud": lambda (x, y): (x, self.size-y),
-            "mirror-\\": lambda (x, y): (y, x),
-            "mirror-/":  lambda (x, y): (self.size-y, self.size-x)
-        }
-
-        def update_ko_history(copy, name):
-            if copy.ko is not None:
-                copy.ko = xy_symmetry_functions[name](copy.ko)
-            copy.history = [xy_symmetry_functions[name](a) if a is not
-                            PASS_MOVE else PASS_MOVE for a in copy.history]
-
-        copies = [self.copy() for i in range(8)]
-        # copies[0] is the original.
-        # rotate CCW 90
-        copies[1].board = np.rot90(self.board, 1)
-        update_ko_history(copies[1], "rot90")
-        # rotate 180
-        copies[2].board = np.rot90(self.board, 2)
-        update_ko_history(copies[2], "rot180")
-        # rotate CCW 270
-        copies[3].board = np.rot90(self.board, 3)
-        update_ko_history(copies[3], "rot270")
-        # mirror left-right
-        copies[4].board = np.fliplr(self.board)
-        update_ko_history(copies[4], "mirror-lr")
-        # mirror up-down
-        copies[5].board = np.flipud(self.board)
-        update_ko_history(copies[5], "mirror-ud")
-        # mirror \ diagonal
-        copies[6].board = np.transpose(self.board)
-        update_ko_history(copies[6], "mirror-\\")
-        # mirror / diagonal (equivalently: rotate 90 CCW then flip LR)
-        copies[7].board = np.fliplr(copies[1].board)
-        update_ko_history(copies[7], "mirror-/")
-        return copies
-
     def from_sgf(self, sgf_string):
         raise NotImplementedError()
 
     def to_sgf(self, sgf_string):
         raise NotImplementedError()
-=======
-	"""State of a game of Go and some basic functions to interact with it
-	"""
-
-	def __init__(self, size=19):
-		self.board = np.zeros((size, size))
-		self.board.fill(EMPTY)
-		self.size = size
-		self.turns_played = 0
-		self.current_player = BLACK
-		self.ko = None
-		self.history = []
-		self.num_black_prisoners = 0
-		self.num_white_prisoners = 0
-		# `self.liberty_sets` is a 2D array with the same indexes as `board`
-		# each entry points to a set of tuples - the liberties of a stone's
-		# connected block. By caching liberties in this way, we can directly
-		# optimize update functions (e.g. do_move) and in doing so indirectly
-		# speed up any function that queries liberties
-		self.liberty_sets = [[set() for _ in range(size)] for _ in range(size)]
-		for x in range(size):
-			for y in range(size):
-				self.liberty_sets[x][y] = set(self._neighbors((x,y)))
-		# separately cache the 2D numpy array of the _size_ of liberty sets
-		# at each board position
-		self.liberty_counts = np.zeros((size,size))
-		self.liberty_counts.fill(-1)
-		# initialize liberty_sets of empty board: the set of neighbors of each position
-		# similarly to `liberty_sets`, `group_sets[x][y]` points to a set of tuples
-		# containing all (x',y') pairs in the group connected to (x,y)
-		self.group_sets = [[set() for _ in range(size)] for _ in range(size)]
-
-	def get_group(self, position):
-		"""Get the group of connected same-color stones to the given position
-
-		Keyword arguments:
-		position -- a tuple of (x, y)
-		x being the column index of the starting position of the search
-		y being the row index of the starting position of the search
-
-		Return:
-		a set of tuples consist of (x, y)s which are the same-color cluster 
-		which contains the input single position. len(group) is size of the cluster, can be large. 
-		"""
-		(x, y) = position
-		# given that this is already cached, it is a fast lookup
-		return self.group_sets[x][y]
-
-	def get_groups_around(self, position):
-		"""returns a list of the unique groups adjacent to position
-
-		'unique' means that, for example in this position:
-
-			. . . . .
-			. B W . .
-			. W W . .
-			. . . . .
-			. . . . .
-
-		only the one white group would be returned on get_groups_around((1,1))
-		"""
-		groups = []
-		for (nx,ny) in self._neighbors(position):
-			if self.board[nx][ny] != EMPTY:
-				group = self.group_sets[nx][ny]
-				group_member = next(iter(group)) # pick any stone
-				if not any(group_member in g for g in groups):
-					groups.append(group)
-		return groups
-
-	def _on_board(self, position):
-		"""simply return True iff position is within the bounds of [0, self.size)
-		"""
-		(x,y) = position
-		return x >= 0 and y >= 0 and x < self.size and y < self.size
-
-	def _neighbors(self, position):
-		"""A private helper function that simply returns a list of positions neighboring
-		the given (x,y) position. Basically it handles edges and corners.
-		"""
-		(x,y) = position
-		return filter(self._on_board, [(x-1, y), (x+1, y), (x, y-1), (x, y+1)])
-	
-	def _update_neighbors(self, position):
-		"""A private helper function to update self.group_sets and self.liberty_sets 
-		given that a stone was just played at `position`
-		"""
-		(x,y) = position
-
-		merged_group = set()
-		merged_group.add(position)
-		merged_libs  = self.liberty_sets[x][y]
-		for (nx, ny) in self._neighbors(position):
-			# remove (x,y) from liberties of neighboring positions
-			self.liberty_sets[nx][ny] -= set([position])
-			# if neighbor was opponent, update group's liberties count
-			# (current_player's groups will be updated below regardless)
-			if self.board[nx][ny] == -self.current_player:
-				new_liberty_count = len(self.liberty_sets[nx][ny])
-				for (gx,gy) in self.group_sets[nx][ny]:
-					self.liberty_counts[gx][gy] = new_liberty_count
-			# MERGE group/liberty sets if neighbor is the same color
-			# note: this automatically takes care of merging two separate
-			# groups that just became connected through (x,y)
-			elif self.board[x][y] == self.board[nx][ny]:
-				merged_group |= self.group_sets[nx][ny]
-				merged_libs  |= self.liberty_sets[nx][ny]
-
-		# now that we have one big 'merged' set for groups and liberties, loop 
-		# over every member of the same-color group to update them
-		# Note: neighboring opponent groups are already updated in the previous loop
-		count_merged_libs = len(merged_libs)
-		for (gx,gy) in merged_group:
-			self.group_sets[gx][gy] = merged_group
-			self.liberty_sets[gx][gy] = merged_libs
-			self.liberty_counts[gx][gy] = count_merged_libs
-
-	def _remove_group(self, group):
-		"""A private helper function to take a group off the board (due to capture),
-		updating group sets and liberties along the way
-		"""
-		for (x,y) in group:
-			self.board[x,y] = EMPTY
-		for (x,y) in group:
-			# clear group_sets for all positions in 'group'
-			self.group_sets[x][y] = set()
-			self.liberty_sets[x][y] = set()
-			self.liberty_counts[x][y] = 0
-			for (nx,ny) in self._neighbors((x,y)):
-				if self.board[nx,ny] == EMPTY:
-					# add empty neighbors of (x,y) to its liberties
-					self.liberty_sets[x][y].add((nx,ny))
-					self.liberty_counts[x][y] += 1
-				else:
-					# add (x,y) to the liberties of its nonempty neighbors
-					self.liberty_sets[nx][ny].add((x,y))
-					self.liberty_counts[nx][ny] += 1
-
-	def copy(self):
-		"""get a copy of this Game state
-		"""
-		other = GameState(self.size)
-		other.board = self.board.copy()
-		other.turns_played = self.turns_played
-		other.current_player = self.current_player
-		other.ko = self.ko
-		other.history = self.history
-		other.num_black_prisoners = self.num_black_prisoners
-		other.num_white_prisoners = self.num_white_prisoners
-
-		# update liberty and group sets. Note: calling set(a) on another set
-		# copies the entries (any iterable as an argument would work so
-		# set(list(a)) is unnecessary)
-		for x in range(self.size):
-			for y in range(self.size):
-				other.group_sets[x][y] = set(self.group_sets[x][y])
-				other.liberty_sets[x][y] = set(self.liberty_sets[x][y])
-		other.liberty_counts = self.liberty_counts.copy()
-		return other
-
-	def is_suicide(self, action):
-		"""return true if having current_player play at <action> would be suicide
-		"""
-		(x,y) = action
-		num_liberties_here = len(self.liberty_sets[x][y])
-		if num_liberties_here == 0:
-			# no liberties here 'immediately'
-			# but this may still connect to another group of the same color
-			for (nx,ny) in self._neighbors(action):
-				# check if we're saved by attaching to a friendly group that has
-				# liberties elsewhere
-				is_friendly_group = self.board[nx,ny] == self.current_player
-				group_has_other_liberties = len(self.liberty_sets[nx][ny] - set([action])) > 0
-				if is_friendly_group and group_has_other_liberties:
-					return False
-				# check if we're killing an unfriendly group
-				is_enemy_group = self.board[nx,ny] == -self.current_player
-				if is_enemy_group and (not group_has_other_liberties):
-					return False
-			# checked all the neighbors, and it doesn't look good.
-			return True
-		return False
-
-	def is_legal(self, action):
-		"""determine if the given action (x,y tuple) is a legal move
-
-		note: we only check ko, not superko at this point (TODO?)
-		"""
-		# passing move
-		if action is PASS_MOVE:
-			return True
-		(x,y) = action
-		empty = self.board[x][y] == EMPTY
-		suicide = self.is_suicide(action)
-		ko = action == self.ko
-		return self._on_board(action) and (not suicide) and (not ko) and empty 
-
-	def is_eye(self, position, owner):
-		"""returns whether the position is empty and is surrounded by all stones of 'owner'
-		"""
-		(x,y) = position
-		if self.board[x,y] != EMPTY:
-			return False
-
-		for (nx,ny) in self._neighbors(position):
-			if self.board[nx,ny] != owner:
-					return False
-		return True
-
-	def get_legal_moves(self):
-		moves = []
-		for x in range(self.size):
-			for y in range(self.size):
-				if self.is_legal((x,y)):
-					moves.append((x,y))
-		return moves
-
-	def do_move(self, action):
-		"""Play current_player's color at (x,y)
-
-		If it is a legal move, current_player switches to the other player
-		If not, an IllegalMove exception is raised
-		"""
-		if self.is_legal(action):
-			# reset ko
-			self.ko = None
-			if action is not PASS_MOVE:
-				(x,y) = action
-				self.board[x][y] = self.current_player
-				self._update_neighbors(action)
-				
-				# check neighboring groups' liberties for captures
-				for (nx, ny) in self._neighbors(action):
-					if self.board[nx,ny] == -self.current_player and len(self.liberty_sets[nx][ny]) == 0:
-						# capture occurred!
-						captured_group = self.group_sets[nx][ny]
-						num_captured = len(captured_group)
-						self._remove_group(captured_group)
-						if self.current_player == BLACK:
-							self.num_white_prisoners += num_captured
-						else:
-							self.num_black_prisoners += num_captured
-						# check for ko
-						if num_captured == 1:
-							# it is a ko iff, were the opponent to play at the captured position,
-							# it would recapture (x,y) only
-							# (a bigger group containing xy may be captured - this is 'snapback')
-							would_recapture = len(self.liberty_sets[x][y]) == 1
-							recapture_size_is_1 = len(self.group_sets[x][y]) == 1
-							if would_recapture and recapture_size_is_1:
-								# note: (nx,ny) is the stone that was captured
-								self.ko = (nx,ny)
-			# next turn
-			self.current_player = -self.current_player
-			self.turns_played += 1
-			self.history.append(action)
-		else:
-			raise IllegalMove(str(action))
-
-	def from_sgf(self, sgf_string):
-		raise NotImplementedError()
-
-	def to_sgf(self, sgf_string):
-		raise NotImplementedError()
->>>>>>> 966dd0d4
 
 
 class IllegalMove(Exception):
